--- conflicted
+++ resolved
@@ -43,21 +43,12 @@
                                               temp_dir_path)
 
         if has_coverage and coverage:
-<<<<<<< HEAD
-            os.putenv("CFLAGS", "-I%s/src -fstack-protector --coverage" % upper_path)
-        else:
-            os.putenv("CFLAGS", "-I%s/src -fstack-protector" % upper_path)
-
-        expect_zero_exit_code("cd %s && %s --prefix %s && make install" % (temp_dir_path, os.path.join(upper_path, "configure"), temp_dir_path))
-        ld_lib_path = os.getenv("LD_LIBRARY_PATH") or ""
-=======
             os.putenv("CFLAGS", cflags + " --coverage")
         else:
             os.putenv("CFLAGS", cflags)
 
-        os.system("cd %s && %s --prefix %s && make install" % (temp_dir_path, os.path.join(upper_path, "configure"), temp_dir_path))
+        expect_zero_exit_code("cd %s && %s --prefix %s && make install" % (temp_dir_path, os.path.join(upper_path, "configure"), temp_dir_path))
         ld_lib_path = os.getenv("LD_LIBRARY_PATH", '')
->>>>>>> 34296e35
         os.putenv("LD_LIBRARY_PATH", "%s:%s" % (os.path.join(temp_dir_path, "lib"), ld_lib_path))
         result = os.system("cd %s && ./support/test.py" % script_path)
 
