#define _DEFAULT_SOURCE /* for getline() */

#include <fcntl.h>
#include <sys/mman.h>
#include <sys/stat.h>
#include <stdint.h>
#include <stdlib.h>
#include <stdio.h>
#include <string.h>
#include <unistd.h>

#include "tdb_internal.h"
#include "tdb_error.h"
#include "tdb_io.h"
#include "tdb_huffman.h"
#include "tdb_package.h"

#define DEFAULT_OPT_CURSOR_EVENT_BUFFER_SIZE 1000

struct io_ops{
    FILE* (*fopen)(const char *fname, const char *root, const tdb *db);

    int (*fclose)(FILE *f);

    int (*mmap)(const char *fname,
                const char *root,
                struct tdb_file *dst,
                const tdb *db);
};

int file_mmap(const char *fname,
              const char *root,
              struct tdb_file *dst,
              const tdb *db __attribute__((unused)))
{
    char path[TDB_MAX_PATH_SIZE];
    int fd = 0;
    int ret = 0;
    struct stat stats;

    if (root){
        TDB_PATH(path, "%s/%s", root, fname);
    }else{
        TDB_PATH(path, "%s", fname);
    }

    if ((fd = open(path, O_RDONLY)) == -1)
        return -1;

    if (fstat(fd, &stats)){
        ret = -1;
        goto done;
    }

    dst->size = dst->mmap_size = (uint64_t)stats.st_size;
    dst->data = dst->ptr = MAP_FAILED;

    if (dst->size > 0)
        dst->ptr = mmap(NULL, dst->size, PROT_READ, MAP_SHARED, fd, 0);

    if (dst->ptr == MAP_FAILED){
        ret = -1;
        goto done;
    }

    dst->data = dst->ptr;
done:
    if (fd)
        close(fd);
    return ret;
}

static FILE *file_fopen(const char *fname,
                        const char *root,
                        const tdb *db __attribute__((unused)))
{
    char path[TDB_MAX_PATH_SIZE];
    int ret = 0;
    FILE *f;

    TDB_PATH(path, "%s/%s", root, fname);
    TDB_OPEN(f, path, "r");

done:
    if (ret)
        return NULL;
    else
        return f;
}

static int file_fclose(FILE *f)
{
    return fclose(f);
}

void tdb_lexicon_read(const tdb *db, tdb_field field, struct tdb_lexicon *lex)
{
    lex->version = db->version;
    lex->data = db->lexicons[field - 1].data;
    lex->size = 0;
    if (db->lexicons[field - 1].size > UINT32_MAX){
        lex->width = 8;
        lex->toc.toc64 = (const uint64_t*)&lex->data[lex->width];
        memcpy(&lex->size, lex->data, 8);
    }else{
        lex->width = 4;
        lex->toc.toc32 = (const uint32_t*)&lex->data[lex->width];
        memcpy(&lex->size, lex->data, 4);
    }
}

static inline uint64_t tdb_lex_offset(const struct tdb_lexicon *lex, tdb_val i)
{
    if (lex->width == 4)
        return lex->toc.toc32[i];
    else
        return lex->toc.toc64[i];
}

const char *tdb_lexicon_get(const struct tdb_lexicon *lex,
                            tdb_val i,
                            uint64_t *length)
{
    if (lex->version == TDB_VERSION_V0){
        /* backwards compatibility with 0-terminated strings in v0 */
        *length = (uint64_t)strlen(&lex->data[tdb_lex_offset(lex, i)]);
    }else
        *length = tdb_lex_offset(lex, i + 1) - tdb_lex_offset(lex, i);
    return &lex->data[tdb_lex_offset(lex, i)];
}

static tdb_error fields_open(tdb *db, const char *root, struct io_ops *io)
{
    char path[TDB_MAX_PATH_SIZE];
    FILE *f = NULL;
    char *line = NULL;
    size_t n = 0;
    tdb_field i, num_ofields = 0;
    int ret = 0;
    int ok = 0;

    if (!(f = io->fopen("fields", root, db)))
        return TDB_ERR_INVALID_FIELDS_FILE;

    while (getline(&line, &n, f) != -1){
        if (line[0] == '\n'){
            /*
            V0 tdbs don't have the extra newline,
            they should read until EOF
            */
            ok = 1;
            break;
        }
        ++num_ofields;
    }
    if (!(ok || feof(f))){
        /* we can get here if malloc fails inside getline() */
        ret = TDB_ERR_NOMEM;
        goto done;
    }
    db->num_fields = num_ofields + 1U;

    if (!(db->field_names = calloc(db->num_fields, sizeof(char*)))){
        ret = TDB_ERR_NOMEM;
        goto done;
    }

    if (num_ofields){
        if (!(db->lexicons = calloc(num_ofields, sizeof(struct tdb_file)))){
            ret = TDB_ERR_NOMEM;
            goto done;
        }
    }else
        db->lexicons = NULL;

    /* io_ops doesn't support rewind(), so we have to close and reopen */
    io->fclose(f);
    if (!(f = io->fopen("fields", root, db))){
        ret = TDB_ERR_IO_OPEN;
        goto done;
    }

    db->field_names[0] = "time";

    for (i = 1; getline(&line, &n, f) != -1 && i < db->num_fields; i++){

        line[strlen(line) - 1] = 0;

        /* let's be paranoid and sanity check the fieldname again */
        if (is_fieldname_invalid(line)){
            ret = TDB_ERR_INVALID_FIELDS_FILE;
            goto done;
        }

        if (!(db->field_names[i] = strdup(line))){
            ret = TDB_ERR_NOMEM;
            goto done;
        }

        TDB_PATH(path, "lexicon.%s", line);
        if (io->mmap(path, root, &db->lexicons[i - 1], db)){
            ret = TDB_ERR_INVALID_LEXICON_FILE;
            goto done;
        }
    }

    if (i != db->num_fields){
        ret = TDB_ERR_INVALID_FIELDS_FILE;
        goto done;
    }

done:
    free(line);
    if (f)
        io->fclose(f);
    return ret;
}

static tdb_error init_field_stats(tdb *db)
{
    uint64_t *field_cardinalities = NULL;
    tdb_field i;
    int ret = 0;

    if (db->num_fields > 1){
        if (!(field_cardinalities = calloc(db->num_fields - 1, 8)))
            return TDB_ERR_NOMEM;
    }

    for (i = 1; i < db->num_fields; i++){
        struct tdb_lexicon lex;
        tdb_lexicon_read(db, i, &lex);
        field_cardinalities[i - 1] = lex.size;
    }

    if (!(db->field_stats = huff_field_stats(field_cardinalities,
                                             db->num_fields,
                                             db->max_timestamp_delta)))
        ret = TDB_ERR_NOMEM;

    free(field_cardinalities);
    return ret;
}

static tdb_error read_version(tdb *db, const char *root, struct io_ops *io)
{
    FILE *f;
    int ret = 0;

    if (!(f = io->fopen("version", root, db)))
        db->version = 0;
    else{
        if (fscanf(f, "%"PRIu64, &db->version) != 1)
            ret = TDB_ERR_INVALID_VERSION_FILE;
        else if (db->version > TDB_VERSION_LATEST)
            ret = TDB_ERR_INCOMPATIBLE_VERSION;
        io->fclose(f);
    }
    return ret;
}

static tdb_error read_info(tdb *db, const char *root, struct io_ops *io)
{
    FILE *f;
    int ret = 0;

    if (!(f = io->fopen("info", root, db)))
        return TDB_ERR_INVALID_INFO_FILE;

    if (fscanf(f,
               "%"PRIu64" %"PRIu64" %"PRIu64" %"PRIu64" %"PRIu64,
               &db->num_trails,
               &db->num_events,
               &db->min_timestamp,
               &db->max_timestamp,
               &db->max_timestamp_delta) != 5)
        ret = TDB_ERR_INVALID_INFO_FILE;

    io->fclose(f);
    return ret;
}

tdb *tdb_init(void)
{
    return calloc(1, sizeof(tdb));
}

tdb_error tdb_open(tdb *db, const char *orig_root)
{
    char root[TDB_MAX_PATH_SIZE];
    struct stat stats;
    tdb_error ret = 0;
    struct io_ops io;

    /*
    by handling the "db == NULL" case here gracefully, we allow the return
    value of tdb_init() to be used unchecked like here:

    int err;
    tdb *db = tdb_init();
    if ((err = tdb_open(db, path)))
        printf("Opening tbd failed: %s", tdb_error(err));
    */
    if (!db)
        return TDB_ERR_HANDLE_IS_NULL;

    if (db->num_fields)
        return TDB_ERR_HANDLE_ALREADY_OPENED;

    /* set default options */
    db->opt_cursor_event_buffer_size = DEFAULT_OPT_CURSOR_EVENT_BUFFER_SIZE;

    TDB_PATH(root, "%s", orig_root);
    if (stat(root, &stats) == -1){
        TDB_PATH(root, "%s.tdb", orig_root);
        if (stat(root, &stats) == -1){
            ret = TDB_ERR_IO_OPEN;
            goto done;
        }
    }
    if (S_ISDIR(stats.st_mode)){
        /* open tdb in a directory */
        io.fopen = file_fopen;
        io.fclose = file_fclose;
        io.mmap = file_mmap;
    }else{
        /* open tdb in a tarball */
        io.fopen = package_fopen;
        io.fclose = package_fclose;
        io.mmap = package_mmap;
        if ((ret = open_package(db, root)))
            goto done;
    }

    if ((ret = read_info(db, root, &io)))
        goto done;

    if ((ret = read_version(db, root, &io)))
        goto done;

    if ((ret = fields_open(db, root, &io)))
        goto done;

    if ((ret = init_field_stats(db)))
        goto done;

    if (db->num_trails) {
        /* backwards compatibility: UUIDs used to be called cookies */
        if (db->version == TDB_VERSION_V0){
            if (io.mmap("cookies", root, &db->uuids, db)){
                ret = TDB_ERR_INVALID_UUIDS_FILE;
                goto done;
            }
        }else{
            if (io.mmap("uuids", root, &db->uuids, db)){
                ret = TDB_ERR_INVALID_UUIDS_FILE;
                goto done;
            }
        }

        if (io.mmap("trails.codebook", root, &db->codebook, db)){
            ret = TDB_ERR_INVALID_CODEBOOK_FILE;
            goto done;
        }

        if (db->version == TDB_VERSION_V0)
            if ((ret = huff_convert_v0_codebook(&db->codebook)))
                goto done;

        if (io.mmap("trails.toc", root, &db->toc, db)){
            ret = TDB_ERR_INVALID_TRAILS_FILE;
            goto done;
        }

        if (io.mmap("trails.data", root, &db->trails, db)){
            ret = TDB_ERR_INVALID_TRAILS_FILE;
            goto done;
        }
    }
done:
    free_package(db);
    return ret;
}

void tdb_willneed(const tdb *db)
{
<<<<<<< HEAD
    if (!db || db->num_fields == 0){
        return;
=======
    if (db){
        tdb_field i;
        for (i = 0; i < db->num_fields - 1; i++)
            madvise(db->lexicons[i].ptr,
                    db->lexicons[i].mmap_size,
                    MADV_WILLNEED);

        madvise(db->uuids.ptr, db->uuids.mmap_size, MADV_WILLNEED);
        madvise(db->codebook.ptr, db->codebook.mmap_size, MADV_WILLNEED);
        madvise(db->toc.ptr, db->toc.mmap_size, MADV_WILLNEED);
        madvise(db->trails.ptr, db->trails.mmap_size, MADV_WILLNEED);
>>>>>>> e94d7358
    }

    tdb_field i;
    for (i = 0; i < db->num_fields - 1; i++)
        madvise(db->lexicons[i].data,
                db->lexicons[i].size,
                MADV_WILLNEED);

    madvise(db->uuids.data, db->uuids.size, MADV_WILLNEED);
    madvise(db->codebook.data, db->codebook.size, MADV_WILLNEED);
    madvise(db->trails.data, db->trails.size, MADV_WILLNEED);
    madvise(db->toc.data, db->toc.size, MADV_WILLNEED);
}

void tdb_dontneed(const tdb *db)
{
<<<<<<< HEAD
    if (!db || db->num_fields == 0){
        return;
=======
    if (db){
        tdb_field i;
        for (i = 0; i < db->num_fields - 1; i++)
            madvise(db->lexicons[i].ptr,
                    db->lexicons[i].mmap_size,
                    MADV_DONTNEED);

        madvise(db->uuids.ptr, db->uuids.mmap_size, MADV_DONTNEED);
        madvise(db->codebook.ptr, db->codebook.mmap_size, MADV_DONTNEED);
        madvise(db->toc.ptr, db->toc.mmap_size, MADV_DONTNEED);
        madvise(db->trails.ptr, db->trails.mmap_size, MADV_DONTNEED);
>>>>>>> e94d7358
    }

    tdb_field i;
    for (i = 0; i < db->num_fields - 1; i++)
        madvise(db->lexicons[i].data,
                db->lexicons[i].size,
                MADV_DONTNEED);

    madvise(db->uuids.data, db->uuids.size, MADV_DONTNEED);
    madvise(db->codebook.data, db->codebook.size, MADV_DONTNEED);
    madvise(db->trails.data, db->trails.size, MADV_DONTNEED);
    madvise(db->toc.data, db->toc.size, MADV_DONTNEED);
}

void tdb_close(tdb *db)
{
    if (db){
        tdb_field i;
<<<<<<< HEAD

        if (db->num_fields > 0){
            for (i = 0; i < db->num_fields - 1; i++){
                free(db->field_names[i + 1]);
                if (db->lexicons[i].data)
                    munmap(db->lexicons[i].data, db->lexicons[i].size);
            }
        }

        if (db->uuids.data)
            munmap(db->uuids.data, db->uuids.size);
        if (db->codebook.data)
            munmap(db->codebook.data, db->codebook.size);
        if (db->trails.data)
            munmap(db->trails.data, db->trails.size);
        if (db->toc.data)
            munmap(db->toc.data, db->toc.size);
=======
        for (i = 0; i < db->num_fields - 1; i++){
            free(db->field_names[i + 1]);
            munmap(db->lexicons[i].ptr, db->lexicons[i].mmap_size);
        }

        munmap(db->uuids.ptr, db->uuids.mmap_size);
        munmap(db->codebook.ptr, db->codebook.mmap_size);
        munmap(db->toc.ptr, db->toc.mmap_size);
        munmap(db->trails.ptr, db->trails.mmap_size);
>>>>>>> e94d7358

        free(db->lexicons);
        free(db->field_names);
        free(db->field_stats);
        free(db->opt_event_filter);
        free(db);
    }
}

uint64_t tdb_lexicon_size(const tdb *db, tdb_field field)
{
    if (field == 0 || field >= db->num_fields)
        return 0;
    else{
        struct tdb_lexicon lex;
        tdb_lexicon_read(db, field, &lex);
        /* +1 refers to the implicit NULL value (empty string) */
        return lex.size + 1;
    }
}

tdb_error tdb_get_field(const tdb *db,
                        const char *field_name,
                        tdb_field *field)
{
    tdb_field i;
    for (i = 0; i < db->num_fields; i++)
        if (!strcmp(field_name, db->field_names[i])){
            *field = i;
            return 0;
        }
    return TDB_ERR_UNKNOWN_FIELD;
}

const char *tdb_get_field_name(const tdb *db, tdb_field field)
{
    if (field < db->num_fields)
        return db->field_names[field];
    return NULL;
}

tdb_item tdb_get_item(const tdb *db,
                      tdb_field field,
                      const char *value,
                      uint64_t value_length)
{
    if (!value_length)
        /* NULL value for this field */
        return tdb_make_item(field, 0);
    else if (field == 0 || field >= db->num_fields)
        return 0;
    else{
        struct tdb_lexicon lex;
        tdb_val i;
        tdb_lexicon_read(db, field, &lex);

        for (i = 0; i < lex.size; i++){
            uint64_t length;
            const char *token = tdb_lexicon_get(&lex, i, &length);
            if (length == value_length && !memcmp(token, value, length))
                return tdb_make_item(field, i + 1);
        }
        return 0;
    }
}

const char *tdb_get_value(const tdb *db,
                          tdb_field field,
                          tdb_val val,
                          uint64_t *value_length)
{
    if (field == 0 || field >= db->num_fields)
        return NULL;
    else if (!val){
        /* a valid NULL value for a valid field */
        *value_length = 0;
        return "";
    }else{
        struct tdb_lexicon lex;
        tdb_lexicon_read(db, field, &lex);
        if ((val - 1) < lex.size)
            return tdb_lexicon_get(&lex, val - 1, value_length);
        else
            return NULL;
    }
}

const char *tdb_get_item_value(const tdb *db,
                               tdb_item item,
                               uint64_t *value_length)
{
    return tdb_get_value(db,
                         tdb_item_field(item),
                         tdb_item_val(item),
                         value_length);
}

const uint8_t *tdb_get_uuid(const tdb *db, uint64_t trail_id)
{
    if (trail_id < db->num_trails)
        return (const uint8_t *)&db->uuids.data[trail_id * 16];
    return NULL;
}

tdb_error tdb_get_trail_id(const tdb *db,
                           const uint8_t *uuid,
                           uint64_t *trail_id)
{
    __uint128_t cmp, key;
    memcpy(&key, uuid, 16);

    if (db->version == TDB_VERSION_V0){
        /* V0 doesn't guarantee that UUIDs would be ordered */
        uint64_t idx;
        for (idx = 0; idx < db->num_trails; idx++){
            memcpy(&cmp, &db->uuids.data[idx * 16], 16);
            if (key == cmp){
                *trail_id = idx;
                return 0;
            }
        }
    }else{
        /* note: TDB_MAX_NUM_TRAILS < 2^63, so we can safely use int64_t */
        int64_t idx;
        int64_t left = 0;
        int64_t right = ((int64_t)db->num_trails) - 1LL;

        while (left <= right){
            /* compute midpoint in an overflow-safe manner (see Wikipedia) */
            idx = left + ((right - left) / 2);
            memcpy(&cmp, &db->uuids.data[idx * 16], 16);
            if (cmp == key){
                *trail_id = (uint64_t)idx;
                return 0;
            }else if (cmp > key)
                right = idx - 1;
            else
                left = idx + 1;
        }
    }
    return TDB_ERR_UNKNOWN_UUID;
}

const char *tdb_error_str(tdb_error errcode)
{
    /* TODO implement this */
    switch (errcode){
        default:
            return "Unknown error";
    }
}

uint64_t tdb_num_trails(const tdb *db)
{
    return db->num_trails;
}

uint64_t tdb_num_events(const tdb *db)
{
    return db->num_events;
}

uint64_t tdb_num_fields(const tdb *db)
{
    return db->num_fields;
}

uint64_t tdb_min_timestamp(const tdb *db)
{
    return db->min_timestamp;
}

uint64_t tdb_max_timestamp(const tdb *db)
{
    return db->max_timestamp;
}

uint64_t tdb_version(const tdb *db)
{
    return db->version;
}

tdb_error tdb_set_opt(tdb *db, tdb_opt_key key, tdb_opt_value value)
{
    switch (key){
        case TDB_OPT_ONLY_DIFF_ITEMS:
            db->opt_edge_encoded = value.value ? 1: 0;
            return 0;
        case TDB_OPT_CURSOR_EVENT_BUFFER_SIZE:
            if (value.value > 0)
                db->opt_cursor_event_buffer_size = value.value;
            else
                return TDB_ERR_INVALID_OPTION_VALUE;
        default:
            return TDB_ERR_UNKNOWN_OPTION;
    }
}

tdb_error tdb_get_opt(tdb *db, tdb_opt_key key, tdb_opt_value *value)
{
    switch (key){
        case TDB_OPT_ONLY_DIFF_ITEMS:
            *value = db->opt_edge_encoded ? TDB_TRUE: TDB_FALSE;
            return 0;
        case TDB_OPT_CURSOR_EVENT_BUFFER_SIZE:
            value->value = db->opt_cursor_event_buffer_size;
            return 0;
        default:
            return TDB_ERR_UNKNOWN_OPTION;
    }
}

#if 0
tdb_error tdb_set_filter(tdb *db, const tdb_item *filter, uint64_t filter_len)
{
    /* TODO check that filter is valid: sum(clauses) < filter_len */
    free(db->filter);
    if (filter){
        if (!(db->filter = malloc(filter_len * sizeof(tdb_item))))
            return TDB_ERR_NOMEM;
        memcpy(db->filter, filter, filter_len * sizeof(tdb_item));
        db->filter_len = filter_len;
    }else{
        db->filter = NULL;
        db->filter_len = 0;
    }
    return 0;
}

const tdb_item *tdb_get_filter(const tdb *db, uint64_t *filter_len)
{
    *filter_len = db->filter_len;
    return db->filter;
}
#endif<|MERGE_RESOLUTION|>--- conflicted
+++ resolved
@@ -384,11 +384,7 @@
 
 void tdb_willneed(const tdb *db)
 {
-<<<<<<< HEAD
-    if (!db || db->num_fields == 0){
-        return;
-=======
-    if (db){
+    if (db && db->num_fields > 0){
         tdb_field i;
         for (i = 0; i < db->num_fields - 1; i++)
             madvise(db->lexicons[i].ptr,
@@ -399,28 +395,12 @@
         madvise(db->codebook.ptr, db->codebook.mmap_size, MADV_WILLNEED);
         madvise(db->toc.ptr, db->toc.mmap_size, MADV_WILLNEED);
         madvise(db->trails.ptr, db->trails.mmap_size, MADV_WILLNEED);
->>>>>>> e94d7358
-    }
-
-    tdb_field i;
-    for (i = 0; i < db->num_fields - 1; i++)
-        madvise(db->lexicons[i].data,
-                db->lexicons[i].size,
-                MADV_WILLNEED);
-
-    madvise(db->uuids.data, db->uuids.size, MADV_WILLNEED);
-    madvise(db->codebook.data, db->codebook.size, MADV_WILLNEED);
-    madvise(db->trails.data, db->trails.size, MADV_WILLNEED);
-    madvise(db->toc.data, db->toc.size, MADV_WILLNEED);
+    }
 }
 
 void tdb_dontneed(const tdb *db)
 {
-<<<<<<< HEAD
-    if (!db || db->num_fields == 0){
-        return;
-=======
-    if (db){
+    if (db && db->num_fields > 0){
         tdb_field i;
         for (i = 0; i < db->num_fields - 1; i++)
             madvise(db->lexicons[i].ptr,
@@ -431,54 +411,30 @@
         madvise(db->codebook.ptr, db->codebook.mmap_size, MADV_DONTNEED);
         madvise(db->toc.ptr, db->toc.mmap_size, MADV_DONTNEED);
         madvise(db->trails.ptr, db->trails.mmap_size, MADV_DONTNEED);
->>>>>>> e94d7358
-    }
-
-    tdb_field i;
-    for (i = 0; i < db->num_fields - 1; i++)
-        madvise(db->lexicons[i].data,
-                db->lexicons[i].size,
-                MADV_DONTNEED);
-
-    madvise(db->uuids.data, db->uuids.size, MADV_DONTNEED);
-    madvise(db->codebook.data, db->codebook.size, MADV_DONTNEED);
-    madvise(db->trails.data, db->trails.size, MADV_DONTNEED);
-    madvise(db->toc.data, db->toc.size, MADV_DONTNEED);
+    }
 }
 
 void tdb_close(tdb *db)
 {
     if (db){
         tdb_field i;
-<<<<<<< HEAD
 
         if (db->num_fields > 0){
             for (i = 0; i < db->num_fields - 1; i++){
                 free(db->field_names[i + 1]);
-                if (db->lexicons[i].data)
-                    munmap(db->lexicons[i].data, db->lexicons[i].size);
+                if (db->lexicons[i].ptr)
+                    munmap(db->lexicons[i].ptr, db->lexicons[i].mmap_size);
             }
         }
 
-        if (db->uuids.data)
-            munmap(db->uuids.data, db->uuids.size);
-        if (db->codebook.data)
-            munmap(db->codebook.data, db->codebook.size);
-        if (db->trails.data)
-            munmap(db->trails.data, db->trails.size);
-        if (db->toc.data)
-            munmap(db->toc.data, db->toc.size);
-=======
-        for (i = 0; i < db->num_fields - 1; i++){
-            free(db->field_names[i + 1]);
-            munmap(db->lexicons[i].ptr, db->lexicons[i].mmap_size);
-        }
-
-        munmap(db->uuids.ptr, db->uuids.mmap_size);
-        munmap(db->codebook.ptr, db->codebook.mmap_size);
-        munmap(db->toc.ptr, db->toc.mmap_size);
-        munmap(db->trails.ptr, db->trails.mmap_size);
->>>>>>> e94d7358
+        if (db->uuids.ptr)
+            munmap(db->uuids.ptr, db->uuids.mmap_size);
+        if (db->codebook.ptr)
+            munmap(db->codebook.ptr, db->codebook.mmap_size);
+        if (db->toc.ptr)
+            munmap(db->toc.ptr, db->toc.mmap_size);
+        if (db->trails.ptr)
+            munmap(db->trails.ptr, db->trails.mmap_size);
 
         free(db->lexicons);
         free(db->field_names);
