
#ifndef __TRAILDB_H__
#define __TRAILDB_H__

#include <stdint.h>

#define TDB_MAX_PATH_SIZE   2048
#define TDB_MAX_FIELDNAME_LENGTH 512
#define TDB_MAX_ERROR_SIZE  (TDB_MAX_PATH_SIZE + 512)
<<<<<<< HEAD
#define TDB_MAX_NUM_TRAILS  (1LLU << 60)  // Lexicon needs C * 16 space
#define TDB_MAX_NUM_EVENTS  (1LLU << 54)  // Merge needs E * F * 4 space
#define TDB_MAX_NUM_FIELDS ((1LLU << 8) - 2)
=======

/* MAX_NUM_TRAILS * 16 must fit in off_t (long) type */
#define TDB_MAX_NUM_TRAILS  ((1LLU << 60) - 1)

/* num_events is uint32_t in tdb_decode_trail() and elsewhere */
#define TDB_MAX_TRAIL_LENGTH ((1LLU << 32) - 1)

/* TODO this should be (1 << 7) - 2 */
#define TDB_MAX_NUM_FIELDS ((1LLU << 8) - 2)

/* 3 bytes are reserved for item value, with 0 value always denoting NULL */
>>>>>>> 98da63d0
#define TDB_MAX_NUM_VALUES ((1LLU << 24) - 2)
#define TDB_OVERFLOW_VALUE ((1LLU << 24) - 1)

/* This is an arbitary value as long as it fits into stack comfortably */
#define TDB_MAX_VALUE_SIZE  (1LLU << 10)
#define TDB_MAX_LEXICON_SIZE UINT32_MAX
#define TDB_MAX_TIMEDELTA  ((1LLU << 24) - 2) // ~194 days
#define TDB_FAR_TIMEDELTA  ((1LLU << 24) - 1)
#define TDB_FAR_TIMESTAMP    UINT32_MAX


/* support a character set that allows easy urlencoding */
#define TDB_FIELDNAME_CHARS "_-%"\
                            "abcdefghijklmnopqrstuvwxyz"\
                            "ABCDEFGHIJKLMNOPQRSTUVWXYZ"\
                            "0123456789"

#define TDB_OVERFLOW_STR   "OVERFLOW"
#define TDB_OVERFLOW_LSEP  '['
#define TDB_OVERFLOW_RSEP  ']'

#define TDB_VERSION_V0 0LLU
#define TDB_VERSION_V0_1 1LLU
#define TDB_VERSION_LATEST TDB_VERSION_V0_1

/*
   Internally we deal with ids:
    (id) trail_id  -> (bytes) uuid
    (id) field     -> (bytes) field_name
    (id) val       -> (bytes) value

   The complete picture looks like:

    uuid      -> trail_id
    trail_id  -> [event, ...]
    event     := [timestamp, item, ...]
    item      := (field, val)
    field     -> field_name
    val       -> value
*/

typedef uint8_t  tdb_field; //  8 bits
typedef uint32_t tdb_val;   // 24 bits
typedef uint32_t tdb_item;  // val, field
typedef struct _tdb_cons tdb_cons;
typedef struct _tdb tdb;

#define tdb_item_field(item) (item & 255)
#define tdb_item_val(item)   (item >> 8)

/* TODO: move flags from finalize() to new() */
tdb_cons *tdb_cons_new(const char *root,
                       const char **ofield_names,
                       uint32_t num_ofields);
void tdb_cons_free(tdb_cons *cons);

int tdb_cons_add(tdb_cons *cons,
                 const uint8_t uuid[16],
                 const uint32_t timestamp,
                 const char **values,
                 const uint32_t *value_lengths);

<<<<<<< HEAD
=======
/* TODO: rename to tdb_cons_merge() */
>>>>>>> 98da63d0
int tdb_cons_append(tdb_cons *cons, const tdb *db);
int tdb_cons_finalize(tdb_cons *cons, uint64_t flags);

int tdb_uuid_raw(const uint8_t hexuuid[32], uint8_t uuid[16]);
int tdb_uuid_hex(const uint8_t uuid[16], uint8_t hexuuid[32]);

/* TODO: separate tdb_new() from tdb_open() */
/* TODO: add uint64_t flags to tdb_new() */
tdb *tdb_open(const char *root);
void tdb_close(tdb *db);
void tdb_dontneed(tdb *db);
void tdb_willneed(tdb *db);

uint32_t tdb_lexicon_size(const tdb *db, tdb_field field);

int tdb_get_field(tdb *db, const char *field_name);
const char *tdb_get_field_name(tdb *db, tdb_field field);

/* TODO deprecate this after wide fields */
int tdb_field_has_overflow_vals(tdb *db, tdb_field field);

tdb_item tdb_get_item(const tdb *db,
                      tdb_field field,
                      const char *value,
                      uint32_t value_length);
<<<<<<< HEAD

const char *tdb_get_value(const tdb *db,
                          tdb_field field,
                          tdb_val val,
                          uint32_t *value_length);

const char *tdb_get_item_value(const tdb *db,
                               tdb_item item,
                               uint32_t *value_length);

=======

const char *tdb_get_value(const tdb *db,
                          tdb_field field,
                          tdb_val val,
                          uint32_t *value_length);

const char *tdb_get_item_value(const tdb *db,
                               tdb_item item,
                               uint32_t *value_length);

>>>>>>> 98da63d0
const uint8_t *tdb_get_uuid(const tdb *db, uint64_t trail_id);
int64_t tdb_get_trail_id(const tdb *db, const uint8_t uuid[16]);

int tdb_has_uuid_index(const tdb *db);

int tdb_set_filter(tdb *db, const uint32_t *filter, uint32_t filter_len);
const uint32_t *tdb_get_filter(const tdb *db, uint32_t *filter_len);

const char *tdb_error(const tdb *db);

uint64_t tdb_num_trails(const tdb *db);
uint64_t tdb_num_events(const tdb *db);
uint32_t tdb_num_fields(const tdb *db);
uint32_t tdb_min_timestamp(const tdb *db);
uint32_t tdb_max_timestamp(const tdb *db);

<<<<<<< HEAD
/* part of public api, to find uuids in partitions */
=======
uint64_t tdb_version(const tdb *db);

/* part of public api, to find uuids in partitions */
/* TODO deprecate this? */
>>>>>>> 98da63d0
static inline unsigned int tdb_djb2(const uint8_t *str) {
  unsigned int hash = 5381, c;
  while ((c = *str++))
    hash = ((hash << 5) + hash) + c;
  return hash;
}

<<<<<<< HEAD
=======
/* TODO replace edge_encoded with uint64_t flags */
>>>>>>> 98da63d0
uint32_t tdb_decode_trail(const tdb *db,
                          uint64_t trail_id,
                          uint32_t *dst,
                          uint32_t dst_size,
                          int edge_encoded);

uint32_t tdb_decode_trail_filtered(const tdb *db,
                                   uint64_t trail_id,
                                   uint32_t *dst,
                                   uint32_t dst_size,
                                   int edge_encoded,
                                   const uint32_t *filter,
                                   uint32_t filter_len);

int tdb_get_trail(const tdb *db,
                  uint64_t trail_id,
                  tdb_item **items,
                  uint32_t *items_buf_len,
                  uint32_t *num_items,
                  int edge_encoded);

/*TODO  change filtered to take a filter struct */
int tdb_get_trail_filtered(const tdb *db,
                           uint64_t trail_id,
                           tdb_item **items,
                           uint32_t *items_buf_len,
                           uint32_t *num_items,
                           int edge_encoded,
                           const uint32_t *filter,
                           uint32_t filter_len);

#endif /* __TRAILDB_H__ */<|MERGE_RESOLUTION|>--- conflicted
+++ resolved
@@ -7,11 +7,6 @@
 #define TDB_MAX_PATH_SIZE   2048
 #define TDB_MAX_FIELDNAME_LENGTH 512
 #define TDB_MAX_ERROR_SIZE  (TDB_MAX_PATH_SIZE + 512)
-<<<<<<< HEAD
-#define TDB_MAX_NUM_TRAILS  (1LLU << 60)  // Lexicon needs C * 16 space
-#define TDB_MAX_NUM_EVENTS  (1LLU << 54)  // Merge needs E * F * 4 space
-#define TDB_MAX_NUM_FIELDS ((1LLU << 8) - 2)
-=======
 
 /* MAX_NUM_TRAILS * 16 must fit in off_t (long) type */
 #define TDB_MAX_NUM_TRAILS  ((1LLU << 60) - 1)
@@ -23,7 +18,6 @@
 #define TDB_MAX_NUM_FIELDS ((1LLU << 8) - 2)
 
 /* 3 bytes are reserved for item value, with 0 value always denoting NULL */
->>>>>>> 98da63d0
 #define TDB_MAX_NUM_VALUES ((1LLU << 24) - 2)
 #define TDB_OVERFLOW_VALUE ((1LLU << 24) - 1)
 
@@ -86,10 +80,7 @@
                  const char **values,
                  const uint32_t *value_lengths);
 
-<<<<<<< HEAD
-=======
 /* TODO: rename to tdb_cons_merge() */
->>>>>>> 98da63d0
 int tdb_cons_append(tdb_cons *cons, const tdb *db);
 int tdb_cons_finalize(tdb_cons *cons, uint64_t flags);
 
@@ -115,7 +106,6 @@
                       tdb_field field,
                       const char *value,
                       uint32_t value_length);
-<<<<<<< HEAD
 
 const char *tdb_get_value(const tdb *db,
                           tdb_field field,
@@ -126,18 +116,6 @@
                                tdb_item item,
                                uint32_t *value_length);
 
-=======
-
-const char *tdb_get_value(const tdb *db,
-                          tdb_field field,
-                          tdb_val val,
-                          uint32_t *value_length);
-
-const char *tdb_get_item_value(const tdb *db,
-                               tdb_item item,
-                               uint32_t *value_length);
-
->>>>>>> 98da63d0
 const uint8_t *tdb_get_uuid(const tdb *db, uint64_t trail_id);
 int64_t tdb_get_trail_id(const tdb *db, const uint8_t uuid[16]);
 
@@ -154,14 +132,10 @@
 uint32_t tdb_min_timestamp(const tdb *db);
 uint32_t tdb_max_timestamp(const tdb *db);
 
-<<<<<<< HEAD
-/* part of public api, to find uuids in partitions */
-=======
 uint64_t tdb_version(const tdb *db);
 
 /* part of public api, to find uuids in partitions */
 /* TODO deprecate this? */
->>>>>>> 98da63d0
 static inline unsigned int tdb_djb2(const uint8_t *str) {
   unsigned int hash = 5381, c;
   while ((c = *str++))
@@ -169,10 +143,7 @@
   return hash;
 }
 
-<<<<<<< HEAD
-=======
 /* TODO replace edge_encoded with uint64_t flags */
->>>>>>> 98da63d0
 uint32_t tdb_decode_trail(const tdb *db,
                           uint64_t trail_id,
                           uint32_t *dst,
