--- conflicted
+++ resolved
@@ -190,11 +190,7 @@
         SAFE_FREAD(grouped, path, &ev, sizeof(tdb_event));
 
     while (i <= num_events){
-<<<<<<< HEAD
-        /* encode trail for one cookie (multiple events) */
-=======
         /* encode trail for one UUID (multiple events) */
->>>>>>> 3c44c3e3
 
         /* reserve 3 bits in the head of the trail for a length residual:
            Length of a trail is measured in bytes but the last byte may
