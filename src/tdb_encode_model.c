
#include <fcntl.h>
#include <string.h>
#include <stdint.h>
#include <stdlib.h>

#include "tdb_internal.h"
#include "tdb_encode_model.h"
#include "util.h"

#define SAMPLE_SIZE (0.1 * RAND_MAX)
#define RANDOM_SEED 238713
#define UNIGRAM_SUPPORT 0.00001

#define FIELD_IDX_1(x) (x & 255)
#define FIELD_IDX_2(x) ((x >> 32) & 255)

typedef void (*event_op)(const uint32_t *encoded,
                         int n,
                         const tdb_event *ev,
                         void *state);

static uint32_t get_sample_size()
{
    if (getenv("TDB_SAMPLE_SIZE")){
        char *endptr;
        double d = strtod(getenv("TDB_SAMPLE_SIZE"), &endptr);
        if (*endptr || d < 0.01 || d > 1.0)
            DIE("Invalid TDB_SAMPLE_SIZE");
        else
            return d * RAND_MAX;
    }
    return SAMPLE_SIZE;
}

static void event_fold(event_op op,
                       FILE *grouped,
                       uint64_t num_events,
                       const tdb_item *items,
                       uint32_t num_fields,
                       void *state)
{
    tdb_item *prev_items = NULL;
    uint32_t *encoded = NULL;
    uint32_t encoded_size = 0;
    uint64_t i = 1;
    unsigned int rand_state = RANDOM_SEED;
    const uint32_t sample_size = get_sample_size();
    tdb_event ev;

    if (num_events == 0)
        return;

    if (!(prev_items = malloc(num_fields * sizeof(tdb_item))))
        DIE("Couldn't allocate %u items", num_fields);

    rewind(grouped);
    SAFE_FREAD(grouped, "grouped", &ev, sizeof(tdb_event));


    /* this function scans through *all* unencoded data, takes a sample
       of trails, edge-encodes events for a trail, and calls the
       given function (op) for each event */

    while (i <= num_events){
<<<<<<< HEAD
        /* NB: We sample cookies, not events, below.
=======
        /* NB: We sample trails, not events, below.
>>>>>>> 3c44c3e3
           We can't encode *and* sample events efficiently at the same time.

           If data is very unevenly distributed over trails,
           sampling trails will produce suboptimal results.
        */
        uint64_t trail_id = ev.trail_id;

        /* Always include the first trail so we don't end up empty */
        if (i == 1 || rand_r(&rand_state) < sample_size){
            memset(prev_items, 0, num_fields * sizeof(tdb_item));

            while (ev.trail_id == trail_id){
                /* consider only valid timestamps (first byte == 0)
                   XXX: use invalid timestamps again when we add
                        the flag in finalize to skip OOD data */
                if (tdb_item_field(ev.timestamp) == 0){
                    uint32_t n = edge_encode_items(items,
                                                   &encoded,
                                                   &encoded_size,
                                                   prev_items,
                                                   &ev);

                    op(encoded, n, &ev, state);
                }

                if (i++ < num_events) {
                    SAFE_FREAD(grouped, "grouped", &ev, sizeof(tdb_event));
                } else {
                    break;
                }
            }
        }else{
            /* given that we are sampling trails, we need to skip all events
               related to a trail not included in the sample */
            for (;i < num_events && ev.trail_id == trail_id; i++)
                SAFE_FREAD(grouped, "grouped", &ev, sizeof(tdb_event));
        }
    }

    free(encoded);
    free(prev_items);
}

void init_gram_bufs(struct gram_bufs *b, uint32_t num_fields)
{
    if (!(b->chosen = malloc(num_fields * num_fields * 8)))
        DIE("Could not allocate bigram gram_buf (%u fields)", num_fields);

    if (!(b->scores = malloc(num_fields * num_fields * 8)))
        DIE("Could not allocate scores gram_buf (%u fields)", num_fields);

    if (!(b->covered = malloc(num_fields)))
        DIE("Could not allocate covered gram_buf (%u fields)", num_fields);

    b->num_fields = num_fields;
}

void free_gram_bufs(struct gram_bufs *b)
{
    free(b->chosen);
    free(b->scores);
    free(b->covered);
}

/* given a set of edge-encoded values (encoded), choose a set of unigrams
   and bigrams that cover the original set. In essence, this tries to
   solve Weigted Exact Cover Problem for the universe of 'encoded'. */
uint32_t choose_grams(const uint32_t *encoded,
                      int num_encoded,
                      const Pvoid_t gram_freqs,
                      struct gram_bufs *g,
                      uint64_t *grams,
                      const tdb_event *ev)
{
    uint32_t j, k, n = 0;
    int i;
    Word_t *ptr;

    memset(g->covered, 0, g->num_fields);

    /* First, produce all candidate bigrams for this set. */
    for (k = 0, i = -1; i < num_encoded; i++){
        uint64_t unigram1;
        if (i == -1)
            unigram1 = ev->timestamp;
        else
            unigram1 = encoded[i];

        for (j = i + 1; j < num_encoded; j++){
            uint64_t bigram = unigram1 | (((uint64_t)encoded[j]) << 32);
            JLG(ptr, gram_freqs, bigram);
            if (ptr){
                g->chosen[k] = bigram;
                g->scores[k++] = *ptr;
            }
        }
    }

    /* timestamp *must* be the first item in the list, add unigram as
       a placeholder - this may get replaced by a bigram below */
    grams[n++] = ev->timestamp;

    /* Pick non-overlapping histograms, in the order of descending score.
       As we go, mark fields covered (consumed) in the set. */
    while (1){
        uint32_t max_idx = 0;
        uint32_t max_score = 0;

        for (i = 0; i < k; i++)
            /* consider only bigrams whose both unigrams are non-covered */
            if (!(g->covered[FIELD_IDX_1(g->chosen[i])] ||
                  g->covered[FIELD_IDX_2(g->chosen[i])]) &&
                  g->scores[i] > max_score){

                max_score = g->scores[i];
                max_idx = i;
            }

        if (max_score){
            /* mark both unigrams of this bigram covered */
            uint64_t chosen = g->chosen[max_idx];
            g->covered[FIELD_IDX_1(chosen)] = 1;
            g->covered[FIELD_IDX_2(chosen)] = 1;
            if (!(chosen & 255))
                /* make sure timestamp stays as the first item */
                grams[0] = chosen;
            else
                grams[n++] = chosen;
        }else
            /* all bigrams used */
            break;
    }

    /* Finally, add all remaining unigrams to the result set which have not
       been covered by any bigrams */
    for (i = 0; i < num_encoded; i++)
        if (!g->covered[encoded[i] & 255])
            grams[n++] = encoded[i];

    return n;
}

static Pvoid_t find_candidates(const Pvoid_t unigram_freqs)
{
    Pvoid_t candidates = NULL;
    Word_t idx = 0;
    Word_t *ptr;
    uint64_t num_values = 0;
    uint64_t support;

    /* find all unigrams whose probability of occurrence is greater than
       UNIGRAM_SUPPORT */

    JLF(ptr, unigram_freqs, idx);
    while (ptr){
        num_values += *ptr;
        JLN(ptr, unigram_freqs, idx);
    }

    support = num_values * UNIGRAM_SUPPORT;
    idx = 0;

    JLF(ptr, unigram_freqs, idx);
    while (ptr){
        int tmp;
        if (*ptr > support)
            J1S(tmp, candidates, idx);
        JLN(ptr, unigram_freqs, idx);
    }

    return candidates;
}


struct ngram_state{
  Pvoid_t candidates;
  Pvoid_t ngram_freqs;
  Pvoid_t final_freqs;
  uint64_t *grams;
  struct gram_bufs gbufs;
};

void all_bigrams(const uint32_t *encoded,
                 int n,
                 const tdb_event *ev,
                 void *state){

  struct ngram_state *g = (struct ngram_state *)state;
  Word_t *ptr;
  int set, i, j;

  for (i = -1; i < n; i++){
    uint64_t unigram1;
    if (i == -1)
      unigram1 = ev->timestamp;
    else
      unigram1 = encoded[i];

    J1T(set, g->candidates, unigram1);
    if (set){
      for (j = i + 1; j < n; j++){
        uint64_t unigram2 = encoded[j];
        J1T(set, g->candidates, unigram2);
        if (set){
          Word_t bigram = unigram1 | (unigram2 << 32);
          JLI(ptr, g->ngram_freqs, bigram);
          ++*ptr;
        }
      }
    }
  }
}

void choose_bigrams(const uint32_t *encoded,
                    int num_encoded,
                    const tdb_event *ev,
                    void *state){

  struct ngram_state *g = (struct ngram_state *)state;
  Word_t *ptr;

  uint32_t n = choose_grams(encoded,
                            num_encoded,
                            g->ngram_freqs,
                            &g->gbufs,
                            g->grams,
                            ev);

  while (n--){
    JLI(ptr, g->final_freqs, g->grams[n]);
    ++*ptr;
  }
}

Pvoid_t make_grams(FILE *grouped,
                   uint64_t num_events,
                   const tdb_item *items,
                   uint32_t num_fields,
                   const Pvoid_t unigram_freqs)
{
    struct ngram_state g = {};
    Word_t tmp;

    init_gram_bufs(&g.gbufs, num_fields);

    /* below is a very simple version of the Apriori algorithm
       for finding frequent sets (bigrams) */

    /* find unigrams that are sufficiently frequent */
    g.candidates = find_candidates(unigram_freqs);

    if (!(g.grams = malloc(num_fields * 8)))
        DIE("Could not allocate grams buf (%u fields)", num_fields);

    /* collect frequencies of *all* occurring bigrams of candidate unigrams */
    event_fold(all_bigrams, grouped, num_events, items, num_fields, (void *)&g);
    /* collect frequencies of non-overlapping bigrams and unigrams
       (exact covering set for each event) */
    event_fold(choose_bigrams, grouped, num_events, items, num_fields, (void *)&g);

    J1FA(tmp, g.candidates);
    JLFA(tmp, g.ngram_freqs);
    free_gram_bufs(&g.gbufs);
    free(g.grams);

    /* final_freqs is a combination of bigrams and unigrams with their actual,
       non-overlapping frequencies */
    return g.final_freqs;
}

void all_freqs(const uint32_t *encoded,
               int n,
               const tdb_event *ev,
               void *state){

    struct ngram_state *g = (struct ngram_state *)state;
    Word_t *ptr;

    while (n--){
      JLI(ptr, g->ngram_freqs, encoded[n]);
      ++*ptr;
    }

    /* include frequencies for timestamp deltas */
    JLI(ptr, g->ngram_freqs, ev->timestamp);
    ++*ptr;
}

Pvoid_t collect_unigrams(FILE *grouped,
                         uint64_t num_events,
                         const tdb_item *items,
                         uint32_t num_fields)
{
    struct ngram_state g = {};

    /* calculate frequencies of all items */
    event_fold(all_freqs, grouped, num_events, items, num_fields, (void *)&g);

    return g.ngram_freqs;
}
<|MERGE_RESOLUTION|>--- conflicted
+++ resolved
@@ -63,11 +63,7 @@
        given function (op) for each event */
 
     while (i <= num_events){
-<<<<<<< HEAD
-        /* NB: We sample cookies, not events, below.
-=======
         /* NB: We sample trails, not events, below.
->>>>>>> 3c44c3e3
            We can't encode *and* sample events efficiently at the same time.
 
            If data is very unevenly distributed over trails,
