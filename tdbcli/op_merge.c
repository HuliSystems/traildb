
#include <string.h>
#include <stdio.h>
#include <stdlib.h>

#include <Judy.h>

#include <traildb.h>

#include "tdbcli.h"

static tdb *open_tdb(const char *path)
{
    tdb_error err;
    tdb *db = tdb_init();
    if ((err = tdb_open(db, path)))
        DIE("Opening a tdb at %s failed: %s", path, tdb_error_str(err));
    return db;
}

static void map_fields_and_append(tdb_cons *cons,
                                  const tdb *db,
                                  const char **dst_fields,
                                  uint64_t dst_num_fields)
{
    const char **values = NULL;
    uint64_t *lengths = NULL;
    tdb_field *field_map;
    uint64_t i, j, trail_id, tst;
    uint64_t src_num_fields = tdb_num_fields(db);

    tdb_cursor *cursor = tdb_cursor_new(db);
    if (!cursor)
        DIE("Out of memory");

    if (!(field_map = calloc(src_num_fields, sizeof(tdb_field))))
        DIE("Out of memory");

    for (i = 1; i < src_num_fields; i++){
        const char *key = tdb_get_field_name(db, i);
        for (j = 0, tst = 0; j < dst_num_fields; j++){
            if (!strcmp(key, dst_fields[j])){
                field_map[i] = j;
                tst = 1;
                break;
            }
        }
        if (!tst)
            DIE("Assert failed: Field map mismatch (%s)!\n", key);
    }

    if (!(values = malloc(dst_num_fields * sizeof(char*))))
        DIE("Out of memory\n");

    if (!(lengths = malloc(dst_num_fields * sizeof(uint64_t))))
        DIE("Out of memory\n");

    for (trail_id = 0; trail_id < tdb_num_trails(db); trail_id++){
        const tdb_event *event;
        const uint8_t *uuid = tdb_get_uuid(db, trail_id);

        if (tdb_get_trail(cursor, trail_id))
            DIE("Get_trail failed\n");

        while ((event = tdb_cursor_next(cursor))){
            memset(lengths, 0, dst_num_fields * sizeof(uint64_t));
            for (i = 0; i < event->num_items; i++){
                tdb_field src_field = tdb_item_field(event->items[i]);
                tdb_val src_val = tdb_item_val(event->items[i]);
                tdb_field dst_field = field_map[src_field];
                values[dst_field] = tdb_get_value(db,
                                                  src_field,
                                                  src_val,
                                                  &lengths[dst_field]);
            }

            if (tdb_cons_add(cons,
                             uuid,
                             event->timestamp,
                             values,
                             lengths))
                DIE("tdb_cons_add failed. Out of memory?\n");
        }
    }

    free(field_map);
    free(values);
    free(lengths);
    tdb_cursor_free(cursor);
}

static tdb **open_tdbs(const char **inputs,
                       uint32_t num_inputs,
                       const char ***out_fields,
                       uint64_t *num_fields,
                       int *equal_fields)
{
    tdb **dbs;
    uint64_t i, j, n;
    const char **fields;
    Pvoid_t dedup_fields = NULL;
    char fieldname[TDB_MAX_FIELDNAME_LENGTH + 1];
    Word_t *ptr;
    Word_t tmp;

    /*
    TODO this could support --fields a,b,c so one one could
    create a new tdb based on a subset of existing fields
    */
    if (!(dbs = malloc(num_inputs * sizeof(tdb*))))
        DIE("Out of memory");

    *num_fields = 0;
    *equal_fields = 1;
    for (i = 0; i < num_inputs; i++){
        dbs[i] = open_tdb(inputs[i]);
        n = tdb_num_fields(dbs[i]);
        if (i > 0 && n != *num_fields)
            *equal_fields = 0;

        for (j = 1; j < n; j++){
            const char *key = tdb_get_field_name(dbs[i], j);
            JSLI(ptr, dedup_fields, key);
            if (!*ptr){
                if (i > 0)
                    *equal_fields = 0;
                *ptr = (Word_t)key;
                ++*num_fields;
            }
        }
    }

    if (!(fields = malloc(*num_fields * sizeof(char*))))
        DIE("Out of memory");

    fieldname[0] = i = 0;
    JSLF(ptr, dedup_fields, fieldname);
    while (ptr){
        fields[i++] = (const char*)*ptr;
        JSLN(ptr, dedup_fields, fieldname);
    }

    JSLFA(tmp, dedup_fields);
    *out_fields = fields;
    return dbs;
}

int op_merge(struct tdbcli_options *opt,
             const char **inputs,
             uint32_t num_inputs)
{
    uint32_t i;
    tdb **dbs;
    tdb_cons *cons = tdb_cons_init();
    tdb_error err;
    const char **fields;
    uint64_t num_fields;
    int equal_fields = 0;

    if (!num_inputs)
        DIE("Specify at least one input tdb");

    if (!cons)
        DIE("Out of memory");

    dbs = open_tdbs(inputs, num_inputs, &fields, &num_fields, &equal_fields);

    if ((err = tdb_cons_open(cons,
                             opt->output,
                             fields,
                             num_fields)))
        DIE("Opening a new tdb at %s failed: %s",
            opt->output,
            tdb_error_str(err));

    if (opt->output_format_is_set)
        if (tdb_cons_set_opt(cons,
                             TDB_OPT_CONS_OUTPUT_FORMAT,
                             opt_val(opt->output_format)))
            DIE("Invalid --tdb-format. "
                "Maybe TrailDB was compiled without libarchive");

<<<<<<< HEAD
    /* apply --filter and --uuids */
    for (i = 0; i < num_inputs; i++)
        apply_filter(dbs[i], opt);
=======
    if (opt->no_bigrams)
        if (tdb_cons_set_opt(cons,
                             TDB_OPT_CONS_NO_BIGRAMS,
                             opt_val(1)))
            DIE("Invalid --no-bigrams. "
                "TrailDB library doesn't understand TDB_OPT_CONS_NO_BIGRAMS; "
                "library not up-to-date?");

    /* set the filter if set */
    if (opt->filter_arg){
        for (i = 0; i < num_inputs; i++){
            tdb_opt_value value;
            value.ptr = parse_filter(dbs[i], opt->filter_arg, opt->verbose);
            if (tdb_set_opt(dbs[i], TDB_OPT_EVENT_FILTER, value))
                DIE("Could not set event filter");
        }
    }
>>>>>>> b4d41cf4

    for (i = 0; i < num_inputs; i++){
        if (equal_fields){
            if ((err = tdb_cons_append(cons, dbs[i])))
                DIE("Merging %s failed: %s", inputs[i], tdb_error_str(err));
        }else
            map_fields_and_append(cons, dbs[i], fields, num_fields);

        /* field names may point to this db, so we can't close it yet */
        tdb_dontneed(dbs[i]);
    }

    if ((err = tdb_cons_finalize(cons)))
        DIE("Merging failed: %s", tdb_error_str(err));

    for (i = 0; i < num_inputs; i++)
        tdb_close(dbs[i]);

    free(fields);
    free(dbs);
    return 0;
}<|MERGE_RESOLUTION|>--- conflicted
+++ resolved
@@ -180,11 +180,10 @@
             DIE("Invalid --tdb-format. "
                 "Maybe TrailDB was compiled without libarchive");
 
-<<<<<<< HEAD
     /* apply --filter and --uuids */
     for (i = 0; i < num_inputs; i++)
         apply_filter(dbs[i], opt);
-=======
+
     if (opt->no_bigrams)
         if (tdb_cons_set_opt(cons,
                              TDB_OPT_CONS_NO_BIGRAMS,
@@ -193,17 +192,6 @@
                 "TrailDB library doesn't understand TDB_OPT_CONS_NO_BIGRAMS; "
                 "library not up-to-date?");
 
-    /* set the filter if set */
-    if (opt->filter_arg){
-        for (i = 0; i < num_inputs; i++){
-            tdb_opt_value value;
-            value.ptr = parse_filter(dbs[i], opt->filter_arg, opt->verbose);
-            if (tdb_set_opt(dbs[i], TDB_OPT_EVENT_FILTER, value))
-                DIE("Could not set event filter");
-        }
-    }
->>>>>>> b4d41cf4
-
     for (i = 0; i < num_inputs; i++){
         if (equal_fields){
             if ((err = tdb_cons_append(cons, dbs[i])))
