import glob
import os
import subprocess
import unittest
import json
import struct
import shutil
from itertools import imap
from collections import Counter

TEST_DB = 'test_tdbcli_db'
ROOT = os.environ.get('TDBCLI_ROOT',
                      os.path.join(os.path.dirname(__file__), '../../build'))
TDB = os.path.join(ROOT, 'tdb')

class TdbCliTest(unittest.TestCase):

    def tdb_cmd(self, cmd, data=''):
        proc = subprocess.Popen(cmd,
                                stdin=subprocess.PIPE,
                                stdout=subprocess.PIPE,
                                env={'LD_LIBRARY_PATH': ROOT},
                                bufsize=1024 * 1024)
        stdout, stderr = proc.communicate(data)
        if proc.returncode:
            raise Exception("tdb command '%s' failed (%d): %s" %\
                            (' '.join(cmd), proc.returncode, stderr))
        return stdout

    def _remove(self):
<<<<<<< HEAD
        for path in glob.glob('%s*' % TEST_DB):
            try:
                if os.path.isdir(path):
                    shutil.rmtree(path)
                else:
                    os.remove(path)
            except:
                pass
=======
        try:
            os.remove('%s.tdb' % TEST_DB)
            os.remove('%s.tdb.index' % TEST_DB)
            shutil.rmtree(TEST_DB)
        except:
            pass
>>>>>>> 097d3a0c

    def setUp(self):
        self._remove()
        return self.make_tdb()

    def make_tdb(self, events=None, suffix='', index=True):
        if events is None:
            events = list(self.events())

        fields = list(events[0])
        name = TEST_DB + suffix
        cmd = [TDB, 'make', '-j', '-o', name, '-f', ','.join(fields)]
        data = '\n'.join(imap(json.dumps, events)) + '\n'
        self.tdb_cmd(cmd, data)

        if index:
            cmd = [TDB, 'index', '-i', name]
            self.tdb_cmd(cmd)

        return name

    def dump(self, args=[], suffix=''):
        cmd = [TDB, 'dump', '-j', '-i', TEST_DB + suffix] + args
        return imap(json.loads, self.tdb_cmd(cmd).splitlines())

    def tearDown(self):
        self._remove()

    def hexuuid(self, i):
        return (struct.pack('Q', i) + '\x00' * 8).encode('hex')

    def assertFilter(self, filter_expr, expected, index_only=False):
        args = ['-F', filter_expr]
        if not index_only:
            self.assertEquals(list(self.dump(args + ['--no-index'])),
                              expected)
        self.assertEquals(list(self.dump(args)), expected)

class TestBasicDump(TdbCliTest):
    def events(self):
        for i in range(1000):
            yield {'uuid': self.hexuuid(i),
                   'time': str(i + 100),
                   'first': 'FF%dFF' % i,
                   'second': 'SS%dSS' % i}

    def test_basic(self):
        # assertEquals appears to be super slow with long lists
        self.assertTrue(list(self.dump()) == list(self.events()))

class TestBasicFilter(TdbCliTest):
    def events(self):
        for i in range(1000):
            yield {'uuid': self.hexuuid(i),
                   'time': str(i + 100),
                   'first': str(i),
                   'second': str(i % 10)}

    def test_single_item(self):
        events = list(self.events())
        for i in range(1000):
            self.assertFilter('first=%d' % i, [events[i]])

    def test_many_results(self):
        for i in range(10):
            events = [x for x in self.events() if x['second'] == str(i)]
            self.assertFilter('second=%d' % i, events)

    def test_basic_conjunction(self):
        events = [x for x in self.events()\
                  if x['second'] == '0' and x['first'] == '500']
        self.assertFilter('second=0 & first=500', events)

    def test_basic_disjunction(self):
        events = [x for x in self.events()\
                  if x['second'] == '0' or x['second'] == '9']
        self.assertFilter('second=0 second=9', events)

    def test_basic_negation(self):
        events = [x for x in self.events() if x['second'] != '0']
        self.assertFilter('second!=0', events)

    def test_nontrivial_filter(self):
        events = [x for x in self.events()\
                  if x['second'] != '0' and x['first'] in ('48', '469', '500')]
        self.assertFilter('second!=0 & first=48 first=469 first=500',
                          events)

# Multiple trails per page, num_trails > 2**16
class TestMediumFilter(TdbCliTest):
    def events(self):
        for i in range(100000):
            yield {'uuid': self.hexuuid(i),
                   'time': str(i + 100),
                   'first': str(i),
                   'second': str(i % 10)}

    def test_single_item(self):
        events = list(self.events())
        for i in range(500):
            self.assertFilter('first=%d' % i, [events[i]], index_only=True)
        for i in range(65000, 66000):
            self.assertFilter('first=%d' % i, [events[i]], index_only=True)
        for i in range(99000, 100000):
            self.assertFilter('first=%d' % i, [events[i]], index_only=True)

# Test overflow mapping when > 4 pages / item
class TestLargeFilter(TdbCliTest):
    def events(self):
        for i in range(1000000):
            yield {'uuid': self.hexuuid(i),
                   'time': str(i + 100),
                   'first': str(i),
                   'second': str(i % 10),
                   'third': 'const'}

    def test_single_item(self):
        events = list(self.events())
        for i in range(10):
            self.assertFilter('first=%d' % i, [events[i]], index_only=True)
        for i in range(999990, 1000000):
            self.assertFilter('first=%d' % i, [events[i]], index_only=True)

        self.assertFilter('third=const', events)
        self.assertFilter('third!=const', [])
        events = [x for x in self.events() if x['second'] == '5']
        self.assertFilter('second=5', events)
        events = [x for x in self.events()\
                  if x['second'] == '0' and x['first'] == '500']
        self.assertFilter('second=0 & first=500', events)

class TestMerge(TdbCliTest):
    def events(self):
        for i in range(10):
            yield {'uuid': self.hexuuid(i),
                   'time': str(i + 100),
                   'alpha': chr(i + 65),
                   'number': str(i)}

    def other_events(self):
        for i in range(10):
            yield {'uuid': self.hexuuid(i),
                   'time': str(i + 100),
                   'number': str(i),
                   'foobar': str(i + 200)}

    def setUp(self):
        self._remove()

    def test_matching_fields(self):
        tdb_a = self.make_tdb(suffix='_a', index=False)
        tdb_b = self.make_tdb(suffix='_b', index=False)
        cmd = [TDB, 'merge', '-o', TEST_DB + '_merged', tdb_a, tdb_b]
        self.tdb_cmd(cmd)
        stats = Counter(''.join(imap(str, sorted(e.items())))
                        for e in self.dump(suffix='_merged'))
        self.assertEquals(stats.values(), [2] * 10)

    def test_mismatching_fields(self):
        tdb_a = self.make_tdb(suffix='_a', index=False)
        tdb_b = self.make_tdb(suffix='_b',
                              index=False,
                              events=list(self.other_events()))
        cmd = [TDB, 'merge', '-o', TEST_DB + '_merged', tdb_a, tdb_b]
        self.tdb_cmd(cmd)
        numbersum = 0
        for ev in self.dump(suffix='_merged'):
            self.assertEquals(len(ev), 5)
            if ev['alpha']:
                self.assertEquals(ev['foobar'], '')
            if ev['foobar']:
                self.assertEquals(ev['alpha'], '')
            numbersum += int(ev['number'])
        self.assertEquals(numbersum, 90)

if __name__ == '__main__':
    unittest.main()<|MERGE_RESOLUTION|>--- conflicted
+++ resolved
@@ -28,7 +28,6 @@
         return stdout
 
     def _remove(self):
-<<<<<<< HEAD
         for path in glob.glob('%s*' % TEST_DB):
             try:
                 if os.path.isdir(path):
@@ -37,14 +36,6 @@
                     os.remove(path)
             except:
                 pass
-=======
-        try:
-            os.remove('%s.tdb' % TEST_DB)
-            os.remove('%s.tdb.index' % TEST_DB)
-            shutil.rmtree(TEST_DB)
-        except:
-            pass
->>>>>>> 097d3a0c
 
     def setUp(self):
         self._remove()
